--- conflicted
+++ resolved
@@ -54,45 +54,6 @@
 # Executor input placeholder.
 _EXECUTOR_INPUT_PLACEHOLDER = '{{$}}'
 
-# TODO(chensun): block URI placeholder usage in v1.
-def _generate_output_uri_placeholder(port_name: str) -> str:
-  """Generates the URI placeholder for an output."""
-  return "{{{{$.outputs.artifacts['{}'].uri}}}}".format(port_name)
-
-
-<<<<<<< HEAD
-  Args:
-    port_name: The name of the output associated with this URI.
-
-  Returns:
-    The URI assigned to this output, which is unique within the pipeline.
-  """
-  return str(
-      pathlib.PurePosixPath(OUTPUT_DIR_PLACEHOLDER, RUN_ID_PLACEHOLDER,
-                            '{{pod.name}}', port_name))
-
-
-def _generate_input_uri(port_name: str) -> str:
-  """Generates the URI for an input.
-
-  Args:
-    port_name: The name of the input associated with this URI.
-
-  Returns:
-    The URI assigned to this input, will be consistent with the URI where
-    the actual content is written after compilation.
-  """
-  return str(
-      pathlib.PurePosixPath(
-          OUTPUT_DIR_PLACEHOLDER, RUN_ID_PLACEHOLDER,
-          '{{{{inputs.parameters.{input}}}}}'.format(
-              input=PRODUCER_POD_NAME_PARAMETER.format(port_name)), port_name))
-=======
-def _generate_input_uri_placeholder(port_name: str) -> str:
-  """Generates the URI placeholder for an input."""
-  return "{{{{$.inputs.artifacts['{}'].uri}}}}".format(port_name)
->>>>>>> 9ebbe7b3
-
 
 def _generate_output_metadata_path() -> str:
   """Generates the URI to write the output metadata JSON file."""
@@ -147,8 +108,9 @@
     if isinstance(arg, _structures.InputUriPlaceholder):
       input_name = arg.input_name
       if input_name in arguments:
-        input_uri = _generate_input_uri_placeholder(input_name)
-        self.input_paths[input_name] = _components._generate_input_file_name(input_name)
+        input_uri = dsl_utils.input_artifact_uri_placeholder(input_name)
+        self.input_paths[input_name] = _components._generate_input_file_name(
+            input_name)
         return input_uri
       else:
         input_spec = inputs_dict[input_name]
@@ -159,8 +121,9 @@
 
     elif isinstance(arg, _structures.OutputUriPlaceholder):
       output_name = arg.output_name
-      output_uri = _generate_output_uri_placeholder(output_name)
-      self.output_paths[output_name] = _components._generate_output_file_name(output_name)
+      output_uri = dsl_utils.output_artifact_uri_placeholder(output_name)
+      self.output_paths[output_name] = _components._generate_output_file_name(
+          output_name)
       return output_uri
 
     elif isinstance(arg, _structures.InputMetadataPlaceholder):
@@ -376,49 +339,11 @@
         for output_spec in component_spec.outputs or []
     }
 
-<<<<<<< HEAD
     def _resolve_output_path_placeholder(output_key: str) -> str:
       if type_utils.is_parameter_type(outputs_dict[output_key].type):
         return dsl_utils.output_parameter_path_placeholder(output_key)
       else:
         return dsl_utils.output_artifact_path_placeholder(output_key)
-=======
-    def _input_artifact_uri_placeholder(input_key: str) -> str:
-      if kfp.COMPILING_FOR_V2 and type_utils.is_parameter_type(
-          inputs_dict[input_key].type):
-        raise TypeError('Input "{}" with type "{}" cannot be paired with '
-                        'InputUriPlaceholder.'.format(
-                            input_key, inputs_dict[input_key].type))
-      else:
-        return _generate_input_uri_placeholder(input_key)
-
-    def _input_artifact_path_placeholder(input_key: str) -> str:
-      if kfp.COMPILING_FOR_V2 and type_utils.is_parameter_type(
-          inputs_dict[input_key].type):
-        raise TypeError('Input "{}" with type "{}" cannot be paired with '
-                        'InputPathPlaceholder.'.format(
-                            input_key, inputs_dict[input_key].type))
-      else:
-        return "{{{{$.inputs.artifacts['{}'].path}}}}".format(input_key)
-
-    def _input_parameter_placeholder(input_key: str) -> str:
-      if kfp.COMPILING_FOR_V2 and not type_utils.is_parameter_type(
-          inputs_dict[input_key].type):
-        raise TypeError('Input "{}" with type "{}" cannot be paired with '
-                        'InputValuePlaceholder.'.format(
-                            input_key, inputs_dict[input_key].type))
-      else:
-        return "{{{{$.inputs.parameters['{}']}}}}".format(input_key)
-
-    def _output_artifact_uri_placeholder(output_key: str) -> str:
-      if kfp.COMPILING_FOR_V2 and type_utils.is_parameter_type(
-          outputs_dict[output_key].type):
-        raise TypeError('Output "{}" with type "{}" cannot be paired with '
-                        'OutputUriPlaceholder.'.format(
-                            output_key, outputs_dict[output_key].type))
-      else:
-        return _generate_output_uri_placeholder(output_key)
->>>>>>> 9ebbe7b3
 
     placeholder_resolver = ExtraPlaceholderResolver()
 
@@ -588,7 +513,7 @@
                 ' The adaptor support is planned to be dropped with the KFP SDK'
                 ' 2.0 release.',
                 category=FutureWarning,
-              )
+            )
 
             if not isinstance(arguments[input_name], dsl.PipelineParam):
               from_type = type(arguments[input_name])
@@ -629,7 +554,6 @@
               category=FutureWarning,
           )
           output_spec.type = None
-
 
         output_uri = dsl_utils.output_artifact_uri_placeholder(output_name)
         return output_uri
