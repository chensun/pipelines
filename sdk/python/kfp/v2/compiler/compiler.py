# Copyright 2020 Google LLC
#
# Licensed under the Apache License, Version 2.0 (the "License");
# you may not use this file except in compliance with the License.
# You may obtain a copy of the License at
#
#      http://www.apache.org/licenses/LICENSE-2.0
#
# Unless required by applicable law or agreed to in writing, software
# distributed under the License is distributed on an "AS IS" BASIS,
# WITHOUT WARRANTIES OR CONDITIONS OF ANY KIND, either express or implied.
# See the License for the specific language governing permissions and
# limitations under the License.
"""KFP DSL v2 compiler.

This is an experimental implementation of KFP compiler that compiles KFP
pipeline into Pipeline IR:
https://docs.google.com/document/d/1PUDuSQ8vmeKSBloli53mp7GIvzekaY7sggg6ywy35Dk/
"""

import inspect
from typing import Any, Callable, List, Mapping, Optional

import kfp
from kfp.compiler._k8s_helper import sanitize_k8s_name
from kfp.v2 import dsl
<<<<<<< HEAD
from kfp.v2.components import python_op
=======
from kfp.v2.compiler import compiler_utils
>>>>>>> 82b1ed4d
from kfp.v2.dsl import importer_node
from kfp.v2.dsl import type_utils
from kfp.v2.proto import pipeline_spec_pb2

from google.protobuf import json_format


class Compiler(object):
  """Experimental DSL compiler that targets the PipelineSpec IR.

  It compiles pipeline function into PipelineSpec json string.
  PipelineSpec is the IR protobuf message that defines a pipeline:
  https://github.com/kubeflow/pipelines/blob/237795539f7b85bac77435e2464367226ee19391/api/v2alpha1/pipeline_spec.proto#L8
  In this initial implementation, we only support components authored through
  Component yaml spec. And we don't support advanced features like conditions,
  static and dynamic loops, etc.

  Example:
    How to use the compiler to construct pipeline_spec json:

      @dsl.pipeline(
        name='name',
        description='description'
      )
      def my_pipeline(a: int = 1, b: str = "default value"):
        ...

      kfp.v2.compiler.Compiler().compile(my_pipeline, 'path/to/pipeline.json')
  """

  def _create_pipeline_spec(
      self,
      args: List[dsl.PipelineParam],
      pipeline: dsl.Pipeline,
  ) -> pipeline_spec_pb2.PipelineSpec:
    """Creates the pipeline spec object.

    Args:
      args: The list of pipeline arguments.
      pipeline: The instantiated pipeline object.

    Returns:
      A PipelineSpec proto representing the compiled pipeline.

    Raises:
      NotImplementedError if the argument is of unsupported types.
    """
    if not pipeline.name:
      raise ValueError('Pipeline name is required.')

    pipeline_spec = pipeline_spec_pb2.PipelineSpec(
        runtime_parameters=compiler_utils.build_runtime_parameter_spec(args))

    pipeline_spec.pipeline_info.name = pipeline.name
    pipeline_spec.sdk_version = 'kfp-{}'.format(kfp.__version__)
    pipeline_spec.schema_version = 'v2alpha1'

    deployment_config = pipeline_spec_pb2.PipelineDeploymentConfig()
    importer_tasks = []

    for op in pipeline.ops.values():
      component_spec = op._metadata
      task = pipeline_spec.tasks.add()
      task.CopyFrom(op.task_spec)
      deployment_config.executors[task.executor_label].container.CopyFrom(
          op.container_spec)

      # Check if need to insert importer node
      for input_name in task.inputs.artifacts:
        if not task.inputs.artifacts[input_name].producer_task:
          type_schema = type_utils.get_input_artifact_type_schema(
              input_name, component_spec.inputs)

          importer_task = importer_node.build_importer_task_spec(
              dependent_task=task,
              input_name=input_name,
              input_type_schema=type_schema)
          importer_tasks.append(importer_task)

          task.inputs.artifacts[
              input_name].producer_task = importer_task.task_info.name
          task.inputs.artifacts[
              input_name].output_artifact_key = importer_node.OUTPUT_KEY

          # Retrieve the pre-built importer spec
          importer_spec = op.importer_spec[input_name]
          deployment_config.executors[
              importer_task.executor_label].importer.CopyFrom(importer_spec)

    pipeline_spec.deployment_config.Pack(deployment_config)
    pipeline_spec.tasks.extend(importer_tasks)

    return pipeline_spec

  def _create_pipeline(
      self,
      pipeline_func: Callable[..., Any],
      pipeline_name: Optional[str] = None,
  ) -> pipeline_spec_pb2.PipelineSpec:
    """Creates a pipeline instance and constructs the pipeline spec from it.

    Args:
      pipeline_func: Pipeline function with @dsl.pipeline decorator.
      pipeline_name: The name of the pipeline. Optional.

    Returns:
      The IR representation (pipeline spec) of the pipeline.
    """

    # Create the arg list with no default values and call pipeline function.
    # Assign type information to the PipelineParam
    pipeline_meta = python_op._extract_component_interface(pipeline_func)
    pipeline_name = pipeline_name or pipeline_meta.name

    args_list = []
    signature = inspect.signature(pipeline_func)
    for arg_name in signature.parameters:
      arg_type = None
      for pipeline_input in pipeline_meta.inputs or []:
        if arg_name == pipeline_input.name:
          arg_type = pipeline_input.type
          break
      args_list.append(
          dsl.PipelineParam(
              sanitize_k8s_name(arg_name, True), param_type=arg_type))

    with dsl.Pipeline(pipeline_name) as dsl_pipeline:
      pipeline_func(*args_list)

    # Fill in the default values.
    args_list_with_defaults = []
    if pipeline_meta.inputs:
      args_list_with_defaults = [
          dsl.PipelineParam(
              sanitize_k8s_name(input_spec.name, True),
              param_type=input_spec.type,
              value=input_spec.default) for input_spec in pipeline_meta.inputs
      ]

    pipeline_spec = self._create_pipeline_spec(
        args_list_with_defaults,
        dsl_pipeline,
    )

    return pipeline_spec

  def _create_pipeline_job(
      self,
      pipeline_spec: pipeline_spec_pb2.PipelineSpec,
      pipeline_root: str,
      pipeline_parameters: Optional[Mapping[str, Any]] = None,
  ) -> pipeline_spec_pb2.PipelineJob:
    """Creates the pipeline job spec object.

    Args:
      pipeline_spec: The pipeline spec object.
      pipeline_root: The root of the pipeline outputs.
      pipeline_parameters: The mapping from parameter names to values. Optional.

    Returns:
      A PipelineJob proto representing the compiled pipeline.
    """
    runtime_config = compiler_utils.build_runtime_config_spec(
        pipeline_root=pipeline_root)
    pipeline_job = pipeline_spec_pb2.PipelineJob(runtime_config=runtime_config)
    pipeline_job.pipeline_spec.update(json_format.MessageToDict(pipeline_spec))

    return pipeline_job

  def compile(self,
              pipeline_func: Callable[..., Any],
              pipeline_root: str,
              output_path: str,
              pipeline_name: Optional[str] = None,
              pipeline_parameters: Optional[Mapping[str, Any]] = None,
              type_check: bool = True) -> None:
    """Compile the given pipeline function into pipeline job json.

    Args:
      pipeline_func: Pipeline function with @dsl.pipeline decorator.
      pipeline_root: The root of the pipeline ouputs.
      output_path: The output pipeline spec .json file path. for example,
        "~/a.json"
      pipeline_name: The name of the pipeline. Optional.
      pipeline_parameters: The mapping from parameter names to values. Optional.
      type_check: Whether to enable the type check or not, default: True.
    """
    type_check_old_value = kfp.TYPE_CHECK
    try:
      kfp.TYPE_CHECK = type_check
      pipeline = self._create_pipeline(pipeline_func, pipeline_name)
      pipeline_job = self._create_pipeline_job(
          pipeline_spec=pipeline,
          pipeline_root=pipeline_root,
          pipeline_parameters=pipeline_parameters)
      self._write_pipeline(pipeline_job, output_path)
    finally:
      kfp.TYPE_CHECK = type_check_old_value

  def _write_pipeline(self, pipeline_job: pipeline_spec_pb2.PipelineJob,
                      output_path: str) -> None:
    """Dump pipeline spec into json file.

    Args:
      pipeline_job: IR pipeline job spec.
      ouput_path: The file path to be written.

    Raises:
      ValueError: if the specified output path doesn't end with the acceptable
      extentions.
    """
    json_text = json_format.MessageToJson(pipeline_job)

    if output_path.endswith('.json'):
      with open(output_path, 'w') as json_file:
        json_file.write(json_text)
    else:
      raise ValueError(
          'The output path {} should ends with ".json".'.format(output_path))<|MERGE_RESOLUTION|>--- conflicted
+++ resolved
@@ -24,11 +24,8 @@
 import kfp
 from kfp.compiler._k8s_helper import sanitize_k8s_name
 from kfp.v2 import dsl
-<<<<<<< HEAD
+from kfp.v2.compiler import compiler_utils
 from kfp.v2.components import python_op
-=======
-from kfp.v2.compiler import compiler_utils
->>>>>>> 82b1ed4d
 from kfp.v2.dsl import importer_node
 from kfp.v2.dsl import type_utils
 from kfp.v2.proto import pipeline_spec_pb2
