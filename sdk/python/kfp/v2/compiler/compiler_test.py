--- conflicted
+++ resolved
@@ -281,28 +281,6 @@
     finally:
       shutil.rmtree(tmpdir)
 
-<<<<<<< HEAD
-  def test_missing_pipeline_root_is_allowed_but_warned(self):
-
-    tmpdir = tempfile.mkdtemp()
-    try:
-
-      @dsl.pipeline(name='test-pipeline')
-      def my_pipeline():
-        pass
-
-      target_json_file = os.path.join(tmpdir, 'result.json')
-      with self.assertWarnsRegex(UserWarning, 'pipeline_root is None or empty'):
-        compiler.Compiler().compile(
-            pipeline_func=my_pipeline, package_path=target_json_file)
-
-      self.assertTrue(os.path.exists(target_json_file))
-      with open(target_json_file) as f:
-        job_spec = json.load(f)
-      self.assertTrue('gcsOutputDirectory' not in job_spec['runtimeConfig'])
-    finally:
-      shutil.rmtree(tmpdir)
-
   def test_passing_string_parameter_to_artifact_should_error(self):
 
     component_op = components.load_component_from_text("""
@@ -328,8 +306,6 @@
       compiler.Compiler().compile(
           pipeline_func=my_pipeline, package_path='output.json')
 
-=======
->>>>>>> a2d3f234
 
 if __name__ == '__main__':
   unittest.main()