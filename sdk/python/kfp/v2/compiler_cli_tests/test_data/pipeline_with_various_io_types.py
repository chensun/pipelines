--- conflicted
+++ resolved
@@ -69,12 +69,8 @@
 @dsl.pipeline(name='pipeline-with-various-types')
 def my_pipeline(input1,
                 input3,
-<<<<<<< HEAD
                 input4='',
                 input5='gs://bucket/metrics',
-=======
-                input4,
->>>>>>> 935a9b5b
                 input6='gs://bucket/dataset',
                 input7='arbitrary value',
                 input8='gs://path2'):
