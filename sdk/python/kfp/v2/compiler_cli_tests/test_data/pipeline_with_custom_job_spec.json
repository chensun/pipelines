--- conflicted
+++ resolved
@@ -1,68 +1,5 @@
 {
   "pipelineSpec": {
-<<<<<<< HEAD
-    "deploymentSpec": {
-      "executors": {
-        "exec-print-op-4": {
-          "customJob": {
-            "customJob": {
-              "name": "print-op 4",
-              "jobSpec": {
-                "workerPoolSpecs": [
-                  {
-                    "containerSpec": {
-                      "args": [
-                        "--text",
-                        "{{$.inputs.parameters['text']}}"
-                      ],
-                      "command": [
-                        "sh",
-                        "-ec",
-                        "program_path=$(mktemp)\nprintf \"%s\" \"$0\" > \"$program_path\"\npython3 -u \"$program_path\" \"$@\"\n",
-                        "def print_op(text):\n  print(text)\n\nimport argparse\n_parser = argparse.ArgumentParser(prog='Print op', description='')\n_parser.add_argument(\"--text\", dest=\"text\", type=str, required=True, default=argparse.SUPPRESS)\n_parsed_args = vars(_parser.parse_args())\n\n_outputs = print_op(**_parsed_args)\n"
-                      ],
-                      "imageUri": "python:3.7"
-                    },
-                    "machineSpec": {
-                      "machineType": "n1-standard-4"
-                    },
-                    "replicaCount": "1"
-                  }
-                ]
-              }
-            }
-          }
-        },
-        "exec-print-op-3": {
-          "customJob": {
-            "customJob": {
-              "jobSpec": {
-                "workerPoolSpecs": [
-                  {
-                    "replicaCount": "1",
-                    "machineSpec": {
-                      "machineType": "n1-standard-8"
-                    },
-                    "containerSpec": {
-                      "args": [
-                        "--text",
-                        "{{$.inputs.parameters['text']}}"
-                      ],
-                      "imageUri": "python:3.7",
-                      "command": [
-                        "sh",
-                        "-ec",
-                        "program_path=$(mktemp)\nprintf \"%s\" \"$0\" > \"$program_path\"\npython3 -u \"$program_path\" \"$@\"\n",
-                        "def print_op(text):\n  print(text)\n\nimport argparse\n_parser = argparse.ArgumentParser(prog='Print op', description='')\n_parser.add_argument(\"--text\", dest=\"text\", type=str, required=True, default=argparse.SUPPRESS)\n_parsed_args = vars(_parser.parse_args())\n\n_outputs = print_op(**_parsed_args)\n"
-                      ]
-                    }
-                  }
-                ]
-              },
-              "name": "print-op 3"
-            }
-          }
-=======
     "components": {
       "comp-print-op": {
         "executorLabel": "exec-print-op",
@@ -86,6 +23,16 @@
       },
       "comp-print-op-3": {
         "executorLabel": "exec-print-op-3",
+        "inputDefinitions": {
+          "parameters": {
+            "text": {
+              "type": "STRING"
+            }
+          }
+        }
+      },
+      "comp-print-op-4": {
+        "executorLabel": "exec-print-op-4",
         "inputDefinitions": {
           "parameters": {
             "text": {
@@ -111,7 +58,6 @@
             ],
             "image": "python:3.7"
           }
->>>>>>> cc83e108
         },
         "exec-print-op-2": {
           "customJob": {
@@ -119,12 +65,6 @@
               "jobSpec": {
                 "workerPoolSpecs": [
                   {
-<<<<<<< HEAD
-                    "machineSpec": {
-                      "machineType": "n1-standard-4"
-                    },
-=======
->>>>>>> cc83e108
                     "containerSpec": {
                       "command": [
                         "sh",
@@ -134,20 +74,14 @@
                       ],
                       "imageUri": "alpine:latest"
                     },
-<<<<<<< HEAD
-=======
                     "machineSpec": {
                       "machineType": "n1-standard-4"
                     },
->>>>>>> cc83e108
                     "replicaCount": "1"
                   }
                 ]
               },
-<<<<<<< HEAD
               "name": "print-op 2"
-=======
-              "name": "test-custom-job-full"
             }
           }
         },
@@ -171,116 +105,71 @@
                       "imageUri": "python:3.7"
                     },
                     "machineSpec": {
-                      "machineType": "n1-standard-4"
+                      "machineType": "n1-standard-8"
                     },
                     "replicaCount": "1"
                   }
                 ]
               },
-              "name": "test-custom-job-partial"
->>>>>>> cc83e108
+              "name": "print-op 3"
             }
           }
         },
-        "exec-print-op": {
-          "container": {
-            "image": "python:3.7",
-            "command": [
-              "sh",
-              "-ec",
-              "program_path=$(mktemp)\nprintf \"%s\" \"$0\" > \"$program_path\"\npython3 -u \"$program_path\" \"$@\"\n",
-              "def print_op(text):\n  print(text)\n\nimport argparse\n_parser = argparse.ArgumentParser(prog='Print op', description='')\n_parser.add_argument(\"--text\", dest=\"text\", type=str, required=True, default=argparse.SUPPRESS)\n_parsed_args = vars(_parser.parse_args())\n\n_outputs = print_op(**_parsed_args)\n"
-            ],
-            "args": [
-              "--text",
-              "{{$.inputs.parameters['text']}}"
-            ]
+        "exec-print-op-4": {
+          "customJob": {
+            "customJob": {
+              "jobSpec": {
+                "workerPoolSpecs": [
+                  {
+                    "containerSpec": {
+                      "args": [
+                        "--text",
+                        "{{$.inputs.parameters['text']}}"
+                      ],
+                      "command": [
+                        "sh",
+                        "-ec",
+                        "program_path=$(mktemp)\nprintf \"%s\" \"$0\" > \"$program_path\"\npython3 -u \"$program_path\" \"$@\"\n",
+                        "def print_op(text):\n  print(text)\n\nimport argparse\n_parser = argparse.ArgumentParser(prog='Print op', description='')\n_parser.add_argument(\"--text\", dest=\"text\", type=str, required=True, default=argparse.SUPPRESS)\n_parsed_args = vars(_parser.parse_args())\n\n_outputs = print_op(**_parsed_args)\n"
+                      ],
+                      "imageUri": "python:3.7"
+                    },
+                    "machineSpec": {
+                      "machineType": "n1-standard-4"
+                    },
+                    "replicaCount": "1"
+                  }
+                ]
+              },
+              "name": "print-op 4"
+            }
           }
         }
       }
     },
-<<<<<<< HEAD
-    "sdkVersion": "kfp-1.5.0-rc.3",
-    "components": {
-      "comp-print-op-3": {
-        "inputDefinitions": {
-          "parameters": {
-            "text": {
-              "type": "STRING"
-            }
-          }
-        },
-        "executorLabel": "exec-print-op-3"
-      },
-      "comp-print-op": {
-        "executorLabel": "exec-print-op",
-        "inputDefinitions": {
-          "parameters": {
-            "text": {
-              "type": "STRING"
-            }
-          }
-        }
-      },
-      "comp-print-op-4": {
-        "executorLabel": "exec-print-op-4",
-        "inputDefinitions": {
-          "parameters": {
-            "text": {
-              "type": "STRING"
-            }
-          }
-        }
-      },
-      "comp-print-op-2": {
-        "executorLabel": "exec-print-op-2",
-        "inputDefinitions": {
-          "parameters": {
-            "text": {
-              "type": "STRING"
-            }
-          }
-        }
-      }
-=======
     "pipelineInfo": {
       "name": "pipeline-with-custom-job-spec"
->>>>>>> cc83e108
     },
     "root": {
       "dag": {
         "tasks": {
-<<<<<<< HEAD
-          "task-print-op-4": {
-            "componentRef": {
-              "name": "comp-print-op-4"
-=======
           "task-print-op": {
             "componentRef": {
               "name": "comp-print-op"
->>>>>>> cc83e108
-            },
-            "inputs": {
-              "parameters": {
-                "text": {
-                  "runtimeValue": {
-                    "constantValue": {
-<<<<<<< HEAD
-                      "stringValue": "custom job execution - empty custom job"
-=======
+            },
+            "inputs": {
+              "parameters": {
+                "text": {
+                  "runtimeValue": {
+                    "constantValue": {
                       "stringValue": "container execution"
->>>>>>> cc83e108
-                    }
-                  }
-                }
-              }
-            },
-            "taskInfo": {
-<<<<<<< HEAD
-              "name": "task-print-op-4"
-=======
+                    }
+                  }
+                }
+              }
+            },
+            "taskInfo": {
               "name": "task-print-op"
->>>>>>> cc83e108
             }
           },
           "task-print-op-2": {
@@ -298,37 +187,6 @@
                 }
               }
             },
-<<<<<<< HEAD
-            "componentRef": {
-              "name": "comp-print-op-3"
-            },
-            "taskInfo": {
-              "name": "task-print-op-3"
-            }
-          },
-          "task-print-op": {
-            "taskInfo": {
-              "name": "task-print-op"
-            },
-            "inputs": {
-              "parameters": {
-                "text": {
-                  "runtimeValue": {
-                    "constantValue": {
-                      "stringValue": "container execution"
-                    }
-                  }
-                }
-              }
-            },
-            "componentRef": {
-              "name": "comp-print-op"
-            }
-          },
-          "task-print-op-2": {
-            "taskInfo": {
-              "name": "task-print-op-2"
-=======
             "taskInfo": {
               "name": "task-print-op-2"
             }
@@ -336,23 +194,12 @@
           "task-print-op-3": {
             "componentRef": {
               "name": "comp-print-op-3"
->>>>>>> cc83e108
-            },
-            "inputs": {
-              "parameters": {
-                "text": {
-                  "runtimeValue": {
-                    "constantValue": {
-<<<<<<< HEAD
-                      "stringValue": "custom job execution - full custom job"
-                    }
-                  }
-                }
-              }
-            },
-            "componentRef": {
-              "name": "comp-print-op-2"
-=======
+            },
+            "inputs": {
+              "parameters": {
+                "text": {
+                  "runtimeValue": {
+                    "constantValue": {
                       "stringValue": "custom job execution - partial custom job"
                     }
                   }
@@ -361,20 +208,32 @@
             },
             "taskInfo": {
               "name": "task-print-op-3"
->>>>>>> cc83e108
+            }
+          },
+          "task-print-op-4": {
+            "componentRef": {
+              "name": "comp-print-op-4"
+            },
+            "inputs": {
+              "parameters": {
+                "text": {
+                  "runtimeValue": {
+                    "constantValue": {
+                      "stringValue": "custom job execution - empty custom job"
+                    }
+                  }
+                }
+              }
+            },
+            "taskInfo": {
+              "name": "task-print-op-4"
             }
           }
         }
       }
     },
     "schemaVersion": "2.0.0",
-<<<<<<< HEAD
-    "pipelineInfo": {
-      "name": "pipeline-with-custom-job-spec"
-    }
-=======
     "sdkVersion": "kfp-1.5.0"
->>>>>>> cc83e108
   },
   "runtimeConfig": {
     "gcsOutputDirectory": "dummy_root"
